package org.jetbrains.dokka.tests

import org.junit.Test
import org.jetbrains.dokka.*

public class MarkdownFormatTest {
    private val markdownService = MarkdownFormatService(InMemoryLocationService, KotlinLanguageService())

    Test fun emptyDescription() {
        verifyOutput("test/data/format/emptyDescription.kt", ".md") { model, output ->
            markdownService.appendNodes(tempLocation, output, model.members.single().members)
        }
    }

    Test fun classWithClassObject() {
        verifyOutput("test/data/format/classWithClassObject.kt", ".md") { model, output ->
            markdownService.appendNodes(tempLocation, output, model.members.single().members)
        }
    }

    Test fun annotations() {
        verifyOutput("test/data/format/annotations.kt", ".md") { model, output ->
            markdownService.appendNodes(tempLocation, output, model.members.single().members)
        }
    }

    Test fun annotationClass() {
        verifyOutput("test/data/format/annotationClass.kt", ".md") { model, output ->
            markdownService.appendNodes(tempLocation, output, model.members.single().members)
        }
    }

    Test fun annotationParams() {
        verifyOutput("test/data/format/annotationParams.kt", ".md") { model, output ->
            markdownService.appendNodes(tempLocation, output, model.members.single().members)
        }
    }

    Test fun extensions() {
        verifyOutput("test/data/format/extensions.kt", ".package.md") { model, output ->
            markdownService.appendNodes(tempLocation, output, model.members)
        }
        verifyOutput("test/data/format/extensions.kt", ".class.md") { model, output ->
            markdownService.appendNodes(tempLocation, output, model.members.single().members)
        }
    }

    Test fun enumClass() {
        verifyOutput("test/data/format/enumClass.kt", ".md") { model, output ->
            markdownService.appendNodes(tempLocation, output, model.members.single().members)
        }
        verifyOutput("test/data/format/enumClass.kt", ".value.md") { model, output ->
            val enumClassNode = model.members.single().members[0]
            markdownService.appendNodes(tempLocation, output,
                    enumClassNode.members.filter { it.name == "LOCAL_CONTINUE_AND_BREAK" })
        }
    }

    Test fun varargsFunction() {
        verifyOutput("test/data/format/varargsFunction.kt", ".md") { model, output ->
            markdownService.appendNodes(tempLocation, output, model.members.single().members)
        }
    }

    Test fun overridingFunction() {
        verifyOutput("test/data/format/overridingFunction.kt", ".md") { model, output ->
            val classMembers = model.members.single().members.first { it.name == "D" }.members
            markdownService.appendNodes(tempLocation, output, classMembers.filter { it.name == "f" })
        }

    }

<<<<<<< HEAD
    Test fun propertyVar() {
        verifyOutput("test/data/format/propertyVar.kt", ".md") { model, output ->
=======
    Test fun functionWithDefaultParameter() {
        verifyOutput("test/data/format/functionWithDefaultParameter.kt", ".md") { model, output ->
>>>>>>> f36d9b0e
            markdownService.appendNodes(tempLocation, output, model.members.single().members)
        }
    }
}<|MERGE_RESOLUTION|>--- conflicted
+++ resolved
@@ -70,13 +70,14 @@
 
     }
 
-<<<<<<< HEAD
     Test fun propertyVar() {
         verifyOutput("test/data/format/propertyVar.kt", ".md") { model, output ->
-=======
+            markdownService.appendNodes(tempLocation, output, model.members.single().members)
+        }
+    }
+
     Test fun functionWithDefaultParameter() {
         verifyOutput("test/data/format/functionWithDefaultParameter.kt", ".md") { model, output ->
->>>>>>> f36d9b0e
             markdownService.appendNodes(tempLocation, output, model.members.single().members)
         }
     }
