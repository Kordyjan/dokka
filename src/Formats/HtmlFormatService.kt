--- conflicted
+++ resolved
@@ -135,7 +135,6 @@
         return File("${location.path}-outline.html")
     }
 
-<<<<<<< HEAD
     override fun appendOutlineHeader(location: Location, node: DocumentationNode, to: StringBuilder) {
         val link = ContentNodeLink(node)
         link.append(languageService.render(node, LanguageService.RenderMode.FULL))
@@ -147,9 +146,6 @@
         to.appendln("<ul>")
         body()
         to.appendln("</ul>")
-=======
-    override fun appendOutlineHeader(to: StringBuilder, node: DocumentationNode) {
->>>>>>> 4591cbcc
     }
 }
 
