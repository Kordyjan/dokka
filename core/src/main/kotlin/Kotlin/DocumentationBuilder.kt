package org.jetbrains.dokka

import com.google.inject.Inject
import com.intellij.openapi.util.text.StringUtil
import com.intellij.psi.PsiField
import com.intellij.psi.PsiJavaFile
import com.sun.org.apache.xpath.internal.operations.Bool
import org.jetbrains.dokka.DokkaConfiguration.*
import org.jetbrains.dokka.Kotlin.DescriptorDocumentationParser
import org.jetbrains.kotlin.builtins.KotlinBuiltIns
import org.jetbrains.kotlin.descriptors.*
import org.jetbrains.kotlin.descriptors.annotations.Annotated
import org.jetbrains.kotlin.descriptors.annotations.AnnotationDescriptor
import org.jetbrains.kotlin.descriptors.impl.EnumEntrySyntheticClassDescriptor
import org.jetbrains.kotlin.idea.kdoc.findKDoc
import org.jetbrains.kotlin.idea.util.fuzzyExtensionReceiverType
import org.jetbrains.kotlin.idea.util.makeNotNullable
import org.jetbrains.kotlin.idea.util.toFuzzyType
import org.jetbrains.kotlin.js.resolve.diagnostics.findPsi
import org.jetbrains.kotlin.kdoc.psi.impl.KDocSection
import org.jetbrains.kotlin.lexer.KtTokens
import org.jetbrains.kotlin.name.ClassId
import org.jetbrains.kotlin.name.FqName
import org.jetbrains.kotlin.name.Name
import org.jetbrains.kotlin.psi.KtModifierListOwner
import org.jetbrains.kotlin.psi.KtParameter
import org.jetbrains.kotlin.psi.KtVariableDeclaration
import org.jetbrains.kotlin.resolve.DescriptorUtils
import org.jetbrains.kotlin.resolve.constants.ConstantValue
import org.jetbrains.kotlin.resolve.descriptorUtil.*
import org.jetbrains.kotlin.resolve.findTopMostOverriddenDescriptors
<<<<<<< HEAD
=======
import org.jetbrains.kotlin.resolve.jvm.JavaDescriptorResolver
>>>>>>> 9a875a94
import org.jetbrains.kotlin.resolve.scopes.DescriptorKindFilter
import org.jetbrains.kotlin.resolve.scopes.getDescriptorsFiltered
import org.jetbrains.kotlin.resolve.source.PsiSourceElement
import org.jetbrains.kotlin.resolve.source.getPsi
import org.jetbrains.kotlin.types.*
import org.jetbrains.kotlin.types.typeUtil.supertypes
import org.jetbrains.kotlin.util.supertypesWithAny
import java.io.File
import java.nio.file.Path
import java.nio.file.Paths
import com.google.inject.name.Named as GuiceNamed

class DocumentationOptions(val outputDir: String,
                           val outputFormat: String,
                           includeNonPublic: Boolean = false,
                           val includeRootPackage: Boolean = false,
                           reportUndocumented: Boolean = true,
                           val skipEmptyPackages: Boolean = true,
                           skipDeprecated: Boolean = false,
                           jdkVersion: Int = 6,
                           val generateClassIndexPage: Boolean = true,
                           val generatePackageIndexPage: Boolean = true,
                           val sourceLinks: List<SourceLinkDefinition> = emptyList(),
                           val impliedPlatforms: List<String> = emptyList(),
                           // Sorted by pattern length
                           perPackageOptions: List<PackageOptions> = emptyList(),
                           externalDocumentationLinks: List<ExternalDocumentationLink> = emptyList(),
                           noStdlibLink: Boolean,
                           noJdkLink: Boolean = false,
                           val languageVersion: String?,
                           val apiVersion: String?,
                           cacheRoot: String? = null,
                           val suppressedFiles: Set<File> = emptySet(),
<<<<<<< HEAD
                           val collectInheritedExtensionsFromLibraries: Boolean = false,
                           val outlineRoot: String = "",
                           val dacRoot: String = "") {
=======
                           val collectInheritedExtensionsFromLibraries: Boolean = false) {
>>>>>>> 9a875a94
    init {
        if (perPackageOptions.any { it.prefix == "" })
            throw IllegalArgumentException("Please do not register packageOptions with all match pattern, use global settings instead")
    }

    val perPackageOptions = perPackageOptions.sortedByDescending { it.prefix.length }
    val rootPackageOptions = PackageOptionsImpl("", includeNonPublic, reportUndocumented, skipDeprecated)

    fun effectivePackageOptions(pack: String): PackageOptions = perPackageOptions.firstOrNull { pack == it.prefix || pack.startsWith(it.prefix + ".") } ?: rootPackageOptions
    fun effectivePackageOptions(pack: FqName): PackageOptions = effectivePackageOptions(pack.asString())

    val defaultLinks = run {
        val links = mutableListOf<ExternalDocumentationLink>()
        //links += ExternalDocumentationLink.Builder("https://developer.android.com/reference/").build()
        if (!noJdkLink)
            links += ExternalDocumentationLink.Builder("http://docs.oracle.com/javase/$jdkVersion/docs/api/").build()

        if (!noStdlibLink)
            links += ExternalDocumentationLink.Builder("https://kotlinlang.org/api/latest/jvm/stdlib/").build()
        links
    }

    val externalDocumentationLinks = defaultLinks + externalDocumentationLinks

    val cacheRoot: Path? = when {
        cacheRoot == "default" -> Paths.get(System.getProperty("user.home"), ".cache", "dokka")
        cacheRoot != null -> Paths.get(cacheRoot)
        else -> null
    }
}

private fun isExtensionForExternalClass(extensionFunctionDescriptor: DeclarationDescriptor,
                                        extensionReceiverDescriptor: DeclarationDescriptor,
                                        allFqNames: Collection<FqName>): Boolean {
    val extensionFunctionPackage = DescriptorUtils.getParentOfType(extensionFunctionDescriptor, PackageFragmentDescriptor::class.java)
    val extensionReceiverPackage = DescriptorUtils.getParentOfType(extensionReceiverDescriptor, PackageFragmentDescriptor::class.java)
    return extensionFunctionPackage != null && extensionReceiverPackage != null &&
            extensionFunctionPackage.fqName != extensionReceiverPackage.fqName &&
            extensionReceiverPackage.fqName !in allFqNames
}

interface PackageDocumentationBuilder {
    fun buildPackageDocumentation(documentationBuilder: DocumentationBuilder,
                                  packageName: FqName,
                                  packageNode: DocumentationNode,
                                  declarations: List<DeclarationDescriptor>,
                                  allFqNames: Collection<FqName>)
}

interface DefaultPlatformsProvider {
    fun getDefaultPlatforms(descriptor: DeclarationDescriptor): List<String>
}

val ignoredSupertypes = setOf(
    "kotlin.Annotation", "kotlin.Enum", "kotlin.Any"
)

class DocumentationBuilder
@Inject constructor(val resolutionFacade: DokkaResolutionFacade,
                    val descriptorDocumentationParser: DescriptorDocumentationParser,
                    val options: DocumentationOptions,
                    val refGraph: NodeReferenceGraph,
                    val platformNodeRegistry: PlatformNodeRegistry,
                    val logger: DokkaLogger,
                    val linkResolver: DeclarationLinkResolver,
                    val defaultPlatformsProvider: DefaultPlatformsProvider) {
    val boringBuiltinClasses = setOf(
            "kotlin.Unit", "kotlin.Byte", "kotlin.Short", "kotlin.Int", "kotlin.Long", "kotlin.Char", "kotlin.Boolean",
            "kotlin.Float", "kotlin.Double", "kotlin.String", "kotlin.Array", "kotlin.Any")
    val knownModifiers = setOf(
            KtTokens.PUBLIC_KEYWORD, KtTokens.PROTECTED_KEYWORD, KtTokens.INTERNAL_KEYWORD, KtTokens.PRIVATE_KEYWORD,
            KtTokens.OPEN_KEYWORD, KtTokens.FINAL_KEYWORD, KtTokens.ABSTRACT_KEYWORD, KtTokens.SEALED_KEYWORD,
            KtTokens.OVERRIDE_KEYWORD)

    fun link(node: DocumentationNode, descriptor: DeclarationDescriptor, kind: RefKind) {
        refGraph.link(node, descriptor.signature(), kind)
    }

    fun link(fromDescriptor: DeclarationDescriptor?, toDescriptor: DeclarationDescriptor?, kind: RefKind) {
        if (fromDescriptor != null && toDescriptor != null) {
            refGraph.link(fromDescriptor.signature(), toDescriptor.signature(), kind)
        }
    }

    fun register(descriptor: DeclarationDescriptor, node: DocumentationNode) {
        refGraph.register(descriptor.signature(), node)
    }

    fun <T> nodeForDescriptor(
        descriptor: T,
        kind: NodeKind,
        external: Boolean = false
    ): DocumentationNode where T : DeclarationDescriptor, T : Named {
        val (doc, callback) =
                if (external) {
                    Content.Empty to { node -> }
                } else {
                    descriptorDocumentationParser.parseDocumentationAndDetails(
                        descriptor,
                        kind == NodeKind.Parameter
                    )
                }
        val node = DocumentationNode(descriptor.name.asString(), doc, kind).withModifiers(descriptor)
        node.appendSignature(descriptor)
        callback(node)
        return node
    }

    private fun DocumentationNode.withModifiers(descriptor: DeclarationDescriptor): DocumentationNode {
        if (descriptor is MemberDescriptor) {
            appendVisibility(descriptor)
            if (descriptor !is ConstructorDescriptor) {
                appendModality(descriptor)
            }
        }
        return this
    }

    fun DocumentationNode.appendModality(descriptor: MemberDescriptor) {
        var modality = descriptor.modality
        if (modality == Modality.OPEN) {
            val containingClass = descriptor.containingDeclaration as? ClassDescriptor
            if (containingClass?.modality == Modality.FINAL) {
                modality = Modality.FINAL
            }
        }
        val modifier = modality.name.toLowerCase()
        appendTextNode(modifier, NodeKind.Modifier)
    }

    fun DocumentationNode.appendVisibility(descriptor: DeclarationDescriptorWithVisibility) {
        val modifier = descriptor.visibility.normalize().displayName
        appendTextNode(modifier, NodeKind.Modifier)
    }

    fun DocumentationNode.appendSupertype(descriptor: ClassDescriptor, superType: KotlinType, backref: Boolean) {
        val unwrappedType = superType.unwrap()
        if (unwrappedType is AbbreviatedType) {
<<<<<<< HEAD
            appendSupertype(descriptor, unwrappedType.abbreviation, backref)
=======
            appendSupertype(descriptor, unwrappedType.abbreviation)
>>>>>>> 9a875a94
        } else {
            appendType(unwrappedType, NodeKind.Supertype)
            val superclass = unwrappedType.constructor.declarationDescriptor
            if (backref) {
                link(superclass, descriptor, RefKind.Inheritor)
            }
            link(descriptor, superclass, RefKind.Superclass)
        }
    }

    fun DocumentationNode.appendProjection(projection: TypeProjection, kind: NodeKind = NodeKind.Type) {
        if (projection.isStarProjection) {
            appendTextNode("*", NodeKind.Type)
        } else {
            appendType(projection.type, kind, projection.projectionKind.label)
        }
    }

    fun DocumentationNode.appendType(kotlinType: KotlinType?, kind: NodeKind = NodeKind.Type, prefix: String = "") {
        if (kotlinType == null)
            return
        (kotlinType.unwrap() as? AbbreviatedType)?.let {
            return appendType(it.abbreviation)
        }

        if (kotlinType.isDynamic()) {
            append(DocumentationNode("dynamic", Content.Empty, kind), RefKind.Detail)
            return
        }

        val classifierDescriptor = kotlinType.constructor.declarationDescriptor
        val name = when (classifierDescriptor) {
            is ClassDescriptor -> {
                if (classifierDescriptor.isCompanionObject) {
                    classifierDescriptor.containingDeclaration.name.asString() +
                            "." + classifierDescriptor.name.asString()
                } else {
                    classifierDescriptor.name.asString()
                }
            }
            is Named -> classifierDescriptor.name.asString()
            else -> "<anonymous>"
        }
        val node = DocumentationNode(name, Content.Empty, kind)
        if (prefix != "") {
            node.appendTextNode(prefix, NodeKind.Modifier)
        }
        if (kotlinType.isNullabilityFlexible()) {
            node.appendTextNode("!", NodeKind.NullabilityModifier)
        } else if (kotlinType.isMarkedNullable) {
            node.appendTextNode("?", NodeKind.NullabilityModifier)
        }
        if (classifierDescriptor != null) {
            val externalLink =
                linkResolver.externalDocumentationLinkResolver.buildExternalDocumentationLink(classifierDescriptor)
            if (externalLink != null) {
                if (classifierDescriptor !is TypeParameterDescriptor) {
                    val targetNode =
                        refGraph.lookup(classifierDescriptor.signature()) ?: classifierDescriptor.build(true)
                    node.append(targetNode, RefKind.ExternalType)
                    node.append(DocumentationNode(externalLink, Content.Empty, NodeKind.ExternalLink), RefKind.Link)
                }
            } else {
                link(
                    node, classifierDescriptor,
                    if (classifierDescriptor.isBoringBuiltinClass()) RefKind.HiddenLink else RefKind.Link
                )
            }
            if (classifierDescriptor !is TypeParameterDescriptor) {
                node.append(
                    DocumentationNode(
                        classifierDescriptor.fqNameUnsafe.asString(),
                        Content.Empty,
                        NodeKind.QualifiedName
                    ), RefKind.Detail
                )
            }
        }


        append(node, RefKind.Detail)
        node.appendAnnotations(kotlinType)
        for (typeArgument in kotlinType.arguments) {
            node.appendProjection(typeArgument)
        }
    }

    fun ClassifierDescriptor.isBoringBuiltinClass(): Boolean =
            DescriptorUtils.getFqName(this).asString() in boringBuiltinClasses

    fun DocumentationNode.appendAnnotations(annotated: Annotated) {
        annotated.annotations.forEach {
            it.build()?.let { annotationNode ->
                if (annotationNode.isSinceKotlin()) {
                    appendSinceKotlin(annotationNode)
                }
                else {
                    val refKind = when {
                        it.isDocumented() ->
                            when {
                                annotationNode.isDeprecation() -> RefKind.Deprecation
                                else -> RefKind.Annotation
                            }
                        it.isHiddenInDocumentation() -> RefKind.HiddenAnnotation
                        else -> return@forEach
                    }
                    append(annotationNode, refKind)
                }

            }
        }
    }

    fun DocumentationNode.appendExternalLink(externalLink: String) {
        append(DocumentationNode(externalLink, Content.Empty, NodeKind.ExternalLink), RefKind.Link)
    }

    fun DocumentationNode.appendExternalLink(descriptor: DeclarationDescriptor) {
        val target = linkResolver.externalDocumentationLinkResolver.buildExternalDocumentationLink(descriptor)
        if (target != null) {
            appendExternalLink(target)
        }
    }

    fun DocumentationNode.appendSinceKotlin(annotation: DocumentationNode) {
        val kotlinVersion = annotation
                .detail(NodeKind.Parameter)
                .detail(NodeKind.Value)
                .name.removeSurrounding("\"")

        append(platformNodeRegistry["Kotlin " + kotlinVersion], RefKind.Platform)
    }

    fun DocumentationNode.appendModifiers(descriptor: DeclarationDescriptor) {
        val psi = (descriptor as DeclarationDescriptorWithSource).source.getPsi() as? KtModifierListOwner ?: return
        KtTokens.MODIFIER_KEYWORDS_ARRAY.filter { it !in knownModifiers }.forEach {
            if (psi.hasModifier(it)) {
                appendTextNode(it.value, NodeKind.Modifier)
            }
        }
    }

    fun DocumentationNode.appendDefaultPlatforms(descriptor: DeclarationDescriptor) {
        for (platform in defaultPlatformsProvider.getDefaultPlatforms(descriptor)) {
            append(platformNodeRegistry[platform], RefKind.Platform)
        }
    }

    fun DocumentationNode.isDeprecation() = name == "Deprecated" || name == "deprecated"

    fun DocumentationNode.isSinceKotlin() = name == "SinceKotlin" && kind == NodeKind.Annotation

    fun DocumentationNode.appendSourceLink(sourceElement: SourceElement) {
        appendSourceLink(sourceElement.getPsi(), options.sourceLinks)
    }

    fun DocumentationNode.appendSignature(descriptor: DeclarationDescriptor) {
        appendTextNode(descriptor.signature(), NodeKind.Signature, RefKind.Detail)
    }

    fun DocumentationNode.appendChild(descriptor: DeclarationDescriptor, kind: RefKind): DocumentationNode? {
        if (!descriptor.isGenerated() && descriptor.isDocumented(options)) {
            val node = descriptor.build()
            append(node, kind)
            return node
        }
        return null
    }

    fun createGroupNode(signature: String, nodes: List<DocumentationNode>) = (nodes.find { it.kind == NodeKind.GroupNode } ?:
            DocumentationNode(nodes.first().name, Content.Empty, NodeKind.GroupNode).apply {
                appendTextNode(signature, NodeKind.Signature, RefKind.Detail)
            })
            .also { groupNode ->
                nodes.forEach { node ->
                    if (node != groupNode) {
                        node.owner?.let { owner ->
                            node.dropReferences { it.to == owner && it.kind == RefKind.Owner }
                            owner.dropReferences { it.to == node && it.kind == RefKind.Member }
                            owner.append(groupNode, RefKind.Member)
                        }
                        groupNode.append(node, RefKind.Member)
                    }
                }
            }


    fun DocumentationNode.appendOrUpdateMember(descriptor: DeclarationDescriptor) {
        if (descriptor.isGenerated() || !descriptor.isDocumented(options)) return

        val existingNode = refGraph.lookup(descriptor.signature())
        if (existingNode != null) {
            if (existingNode.kind == NodeKind.TypeAlias && descriptor is ClassDescriptor
                    || existingNode.kind == NodeKind.Class && descriptor is TypeAliasDescriptor) {
                val node = createGroupNode(descriptor.signature(), listOf(existingNode, descriptor.build()))
                register(descriptor, node)
                return
            }

            existingNode.updatePlatforms(descriptor)

            if (descriptor is ClassDescriptor) {
                val membersToDocument = descriptor.collectMembersToDocument()
                for ((memberDescriptor, inheritedLinkKind, extraModifier) in membersToDocument) {
                    if (memberDescriptor is ClassDescriptor) {
                        existingNode.appendOrUpdateMember(memberDescriptor)   // recurse into nested classes
                    }
                    else {
                        val existingMemberNode = refGraph.lookup(memberDescriptor.signature())
                        if (existingMemberNode != null) {
                            existingMemberNode.updatePlatforms(memberDescriptor)
                        }
                        else {
                            existingNode.appendClassMember(memberDescriptor, inheritedLinkKind, extraModifier)
                        }
                    }
                }
            }
        }
        else {
            appendChild(descriptor, RefKind.Member)
        }
    }

    private fun DocumentationNode.updatePlatforms(descriptor: DeclarationDescriptor) {
        for (platform in defaultPlatformsProvider.getDefaultPlatforms(descriptor) - platforms) {
            append(platformNodeRegistry[platform], RefKind.Platform)
        }
    }

    fun DocumentationNode.appendClassMember(descriptor: DeclarationDescriptor,
                                            inheritedLinkKind: RefKind = RefKind.InheritedMember,
                                            extraModifier: String?) {
        if (descriptor is CallableMemberDescriptor && descriptor.kind == CallableMemberDescriptor.Kind.FAKE_OVERRIDE) {
            val baseDescriptor = descriptor.overriddenDescriptors.firstOrNull()
            if (baseDescriptor != null) {
                link(this, baseDescriptor, inheritedLinkKind)
            }
        } else {
            val descriptorToUse = if (descriptor is ConstructorDescriptor) descriptor else descriptor.original
            val child = appendChild(descriptorToUse, RefKind.Member)
            if (extraModifier != null) {
                child?.appendTextNode("static", NodeKind.Modifier)
            }
        }
    }

    fun DocumentationNode.appendInPageChildren(descriptors: Iterable<DeclarationDescriptor>, kind: RefKind) {
        descriptors.forEach { descriptor ->
            val node = appendChild(descriptor, kind)
            node?.addReferenceTo(this, RefKind.TopLevelPage)
        }
    }

    fun DocumentationModule.appendFragments(fragments: Collection<PackageFragmentDescriptor>,
                                            packageContent: Map<String, Content>,
                                            packageDocumentationBuilder: PackageDocumentationBuilder) {
        val allFqNames = fragments.map { it.fqName }.distinct()

        for (packageName in allFqNames) {
            if (packageName.isRoot && !options.includeRootPackage) continue
            val declarations = fragments.filter { it.fqName == packageName }.flatMap { it.getMemberScope().getContributedDescriptors() }

            if (options.skipEmptyPackages && declarations.none { it.isDocumented(options) }) continue
            logger.info("  package $packageName: ${declarations.count()} declarations")
            val packageNode = findOrCreatePackageNode(this, packageName.asString(), packageContent, this@DocumentationBuilder.refGraph)
            packageDocumentationBuilder.buildPackageDocumentation(this@DocumentationBuilder, packageName, packageNode,
                    declarations, allFqNames)
        }

    }

    fun propagateExtensionFunctionsToSubclasses(
        fragments: Collection<PackageFragmentDescriptor>,
        resolutionFacade: DokkaResolutionFacade
    ) {

        val moduleDescriptor = resolutionFacade.moduleDescriptor

        // Wide-collect all view descriptors
        val allPackageViewDescriptors = generateSequence(listOf(moduleDescriptor.getPackage(FqName.ROOT))) { packages ->
            packages
                .flatMap { pkg ->
                    moduleDescriptor.getSubPackagesOf(pkg.fqName) { true }
                }.map { fqName ->
                    moduleDescriptor.getPackage(fqName)
                }.takeUnless { it.isEmpty() }
        }.flatten()

        val allDescriptors =
            if (options.collectInheritedExtensionsFromLibraries) {
                allPackageViewDescriptors.map { it.memberScope }
            } else {
                fragments.asSequence().map { it.getMemberScope() }
            }.flatMap {
                it.getDescriptorsFiltered(
                    DescriptorKindFilter.CALLABLES
                ).asSequence()
            }


        val documentingDescriptors = fragments.flatMap { it.getMemberScope().getContributedDescriptors() }
        val documentingClasses = documentingDescriptors.filterIsInstance<ClassDescriptor>()

        val classHierarchy = buildClassHierarchy(documentingClasses)

        val allExtensionFunctions =
            allDescriptors
                .filterIsInstance<CallableMemberDescriptor>()
                .filter { it.extensionReceiverParameter != null }
        val extensionFunctionsByName = allExtensionFunctions.groupBy { it.name }

        for (extensionFunction in allExtensionFunctions) {
            if (extensionFunction.dispatchReceiverParameter != null) continue
            val possiblyShadowingFunctions = extensionFunctionsByName[extensionFunction.name]
                ?.filter { fn -> fn.canShadow(extensionFunction) }
                    ?: emptyList()

            if (extensionFunction.extensionReceiverParameter?.type?.isDynamic() == true) continue
            val subclasses =
                classHierarchy.filter { (key) -> key.isExtensionApplicable(extensionFunction) }
            if (subclasses.isEmpty()) continue
            subclasses.values.flatten().forEach { subclass ->
                if (subclass.isExtensionApplicable(extensionFunction) &&
                    possiblyShadowingFunctions.none { subclass.isExtensionApplicable(it) }) {

                    val hasExternalLink =
                        linkResolver.externalDocumentationLinkResolver.buildExternalDocumentationLink(
                            extensionFunction
                        ) != null
                    if (hasExternalLink) {
                        val containerDesc =
                            extensionFunction.containingDeclaration as? PackageFragmentDescriptor
                        if (containerDesc != null) {
                            val container = refGraph.lookup(containerDesc.signature())
                                    ?: containerDesc.buildExternal()
                            container.append(extensionFunction.buildExternal(), RefKind.Member)
                        }
                    }

                    refGraph.link(subclass.signature(), extensionFunction.signature(), RefKind.Extension)
                }
            }
        }
    }

    private fun ClassDescriptor.isExtensionApplicable(extensionFunction: CallableMemberDescriptor): Boolean {
        val receiverType = extensionFunction.fuzzyExtensionReceiverType()?.makeNotNullable()
        val classType = defaultType.toFuzzyType(declaredTypeParameters)
        return receiverType != null && classType.checkIsSubtypeOf(receiverType) != null
    }

    private fun buildClassHierarchy(classes: List<ClassDescriptor>): Map<ClassDescriptor, List<ClassDescriptor>> {
        val result = hashMapOf<ClassDescriptor, MutableList<ClassDescriptor>>()
        classes.forEach { cls ->
            TypeUtils.getAllSupertypes(cls.defaultType).forEach { supertype ->
                val classDescriptor = supertype.constructor.declarationDescriptor as? ClassDescriptor
                if (classDescriptor != null) {
                    val subtypesList = result.getOrPut(classDescriptor) { arrayListOf() }
                    subtypesList.add(cls)
                }
            }
        }
        return result
    }

    private fun CallableMemberDescriptor.canShadow(other: CallableMemberDescriptor): Boolean {
        if (this == other) return false
        if (this is PropertyDescriptor && other is PropertyDescriptor) {
            return true
        }
        if (this is FunctionDescriptor && other is FunctionDescriptor) {
            val parameters1 = valueParameters
            val parameters2 = other.valueParameters
            if (parameters1.size != parameters2.size) {
                return false
            }
            for ((p1, p2) in parameters1 zip parameters2) {
                if (p1.type != p2.type) {
                    return false
                }
            }
            return true
        }
        return false
    }

    fun DeclarationDescriptor.build(): DocumentationNode = when (this) {
        is ClassifierDescriptor -> build()
        is ConstructorDescriptor -> build()
        is PropertyDescriptor -> build()
        is FunctionDescriptor -> build()
        is ValueParameterDescriptor -> build()
        is ReceiverParameterDescriptor -> build()
        else -> throw IllegalStateException("Descriptor $this is not known")
    }

    fun PackageFragmentDescriptor.buildExternal(): DocumentationNode {
        val node = DocumentationNode(fqName.asString(), Content.Empty, NodeKind.Package)

        val externalLink = linkResolver.externalDocumentationLinkResolver.buildExternalDocumentationLink(this)
        if (externalLink != null) {
            node.append(DocumentationNode(externalLink, Content.Empty, NodeKind.ExternalLink), RefKind.Link)
        }
        register(this, node)
        return node
    }

    fun CallableDescriptor.buildExternal(): DocumentationNode = when(this) {
        is FunctionDescriptor -> build(true)
        is PropertyDescriptor -> build(true)
        else -> throw IllegalStateException("Descriptor $this is not known")
    }


    fun ClassifierDescriptor.build(external: Boolean = false): DocumentationNode = when (this) {
        is ClassDescriptor -> build(external)
        is TypeAliasDescriptor -> build(external)
        is TypeParameterDescriptor -> build()
        else -> throw IllegalStateException("Descriptor $this is not known")
    }

    fun TypeAliasDescriptor.build(external: Boolean = false): DocumentationNode {
        val node = nodeForDescriptor(this, NodeKind.TypeAlias)

        if (!external) {
            node.appendAnnotations(this)
        }
        node.appendModifiers(this)
        node.appendInPageChildren(typeConstructor.parameters, RefKind.Detail)

        node.appendType(underlyingType, NodeKind.TypeAliasUnderlyingType)

        if (!external) {
            node.appendSourceLink(source)
            node.appendDefaultPlatforms(this)
        }
        register(this, node)
        return node
    }

    fun ClassDescriptor.build(external: Boolean = false): DocumentationNode {
        val kind = when {
            kind == ClassKind.OBJECT -> NodeKind.Object
            kind == ClassKind.INTERFACE -> NodeKind.Interface
            kind == ClassKind.ENUM_CLASS -> NodeKind.Enum
            kind == ClassKind.ANNOTATION_CLASS -> NodeKind.AnnotationClass
            kind == ClassKind.ENUM_ENTRY -> NodeKind.EnumItem
            isSubclassOfThrowable() -> NodeKind.Exception
            else -> NodeKind.Class
        }
        val node = nodeForDescriptor(this, kind, external)
        register(this, node)
<<<<<<< HEAD
        supertypesWithAnyPrecise().forEach {
            node.appendSupertype(this, it, !external)
=======
        typeConstructor.supertypes.forEach {
            node.appendSupertype(this, it)
>>>>>>> 9a875a94
        }
        if (getKind() != ClassKind.OBJECT && getKind() != ClassKind.ENUM_ENTRY) {
            node.appendInPageChildren(typeConstructor.parameters, RefKind.Detail)
        }
        if (!external) {
            for ((descriptor, inheritedLinkKind, extraModifier) in collectMembersToDocument()) {
                node.appendClassMember(descriptor, inheritedLinkKind, extraModifier)
            }
            node.appendAnnotations(this)
        }
        node.appendModifiers(this)
        if (!external) {
            node.appendSourceLink(source)
            node.appendDefaultPlatforms(this)
        }
        return node
    }

    data class ClassMember(val descriptor: DeclarationDescriptor,
                           val inheritedLinkKind: RefKind = RefKind.InheritedMember,
                           val extraModifier: String? = null)

    fun ClassDescriptor.collectMembersToDocument(): List<ClassMember> {
        val result = arrayListOf<ClassMember>()
        if (kind != ClassKind.OBJECT && kind != ClassKind.ENUM_ENTRY) {
            val constructorsToDocument = if (kind == ClassKind.ENUM_CLASS)
                constructors.filter { it.valueParameters.size > 0 }
            else
                constructors
            constructorsToDocument.mapTo(result) { ClassMember(it) }
        }

        defaultType.memberScope.getContributedDescriptors()
                .filter { it != companionObjectDescriptor }
                .mapTo(result) { ClassMember(it) }

        staticScope.getContributedDescriptors()
                .mapTo(result) { ClassMember(it, extraModifier = "static") }

        val companionObjectDescriptor = companionObjectDescriptor
        if (companionObjectDescriptor != null && companionObjectDescriptor.isDocumented(options)) {
            val descriptors = companionObjectDescriptor.defaultType.memberScope.getContributedDescriptors()
            val descriptorsToDocument = descriptors.filter { it !is CallableDescriptor || !it.isInheritedFromAny() }
            descriptorsToDocument.mapTo(result) {
                ClassMember(it, inheritedLinkKind = RefKind.InheritedCompanionObjectMember)
            }

            if (companionObjectDescriptor.getAllSuperclassesWithoutAny().isNotEmpty()
                    || companionObjectDescriptor.getSuperInterfaces().isNotEmpty()) {
                result += ClassMember(companionObjectDescriptor)
            }
        }
        return result
    }

    fun CallableDescriptor.isInheritedFromAny(): Boolean {
        return findTopMostOverriddenDescriptors().any {
            DescriptorUtils.getFqNameSafe(it.containingDeclaration).asString() == "kotlin.Any"
        }
    }

    fun ClassDescriptor.isSubclassOfThrowable(): Boolean =
            defaultType.supertypes().any { it.constructor.declarationDescriptor == builtIns.throwable }

    fun ConstructorDescriptor.build(): DocumentationNode {
        val node = nodeForDescriptor(this, NodeKind.Constructor)
        node.appendInPageChildren(valueParameters, RefKind.Detail)
        node.appendDefaultPlatforms(this)
        register(this, node)
        return node
    }

    private fun CallableMemberDescriptor.inCompanionObject(): Boolean {
        val containingDeclaration = containingDeclaration
        if ((containingDeclaration as? ClassDescriptor)?.isCompanionObject ?: false) {
            return true
        }
        val receiver = extensionReceiverParameter
        return (receiver?.type?.constructor?.declarationDescriptor as? ClassDescriptor)?.isCompanionObject ?: false
    }

    fun FunctionDescriptor.build(external: Boolean = false): DocumentationNode {
        if (ErrorUtils.containsErrorType(this)) {
            logger.warn("Found an unresolved type in ${signatureWithSourceLocation()}")
        }

        val node = nodeForDescriptor(this, if (inCompanionObject()) NodeKind.CompanionObjectFunction else NodeKind.Function, external)

        node.appendInPageChildren(typeParameters, RefKind.Detail)
        extensionReceiverParameter?.let { node.appendChild(it, RefKind.Detail) }
        node.appendInPageChildren(valueParameters, RefKind.Detail)
        node.appendType(returnType)
        node.appendAnnotations(this)
        node.appendModifiers(this)
        if (!external) {
            node.appendSourceLink(source)
            node.appendDefaultPlatforms(this)
        } else {
            node.appendExternalLink(this)
        }

        overriddenDescriptors.forEach {
            addOverrideLink(it, this)
        }

        register(this, node)
        return node
    }

    fun addOverrideLink(baseClassFunction: CallableMemberDescriptor, overridingFunction: CallableMemberDescriptor) {
        val source = baseClassFunction.original.source.getPsi()
        if (source != null) {
            link(overridingFunction, baseClassFunction, RefKind.Override)
        } else {
            baseClassFunction.overriddenDescriptors.forEach {
                addOverrideLink(it, overridingFunction)
            }
        }
    }

    fun PropertyDescriptor.build(external: Boolean = false): DocumentationNode {
        val node = nodeForDescriptor(
            this,
            if (inCompanionObject()) NodeKind.CompanionObjectProperty else NodeKind.Property,
            external
        )
        node.appendInPageChildren(typeParameters, RefKind.Detail)
        extensionReceiverParameter?.let { node.appendChild(it, RefKind.Detail) }
        node.appendType(returnType)
        node.appendAnnotations(this)
        node.appendModifiers(this)
        if (!external) {
            node.appendSourceLink(source)
            if (isVar) {
                node.appendTextNode("var", NodeKind.Modifier)
            }

            if (isConst) {
                val psi = sourcePsi()
                val valueText = when (psi) {
                    is KtVariableDeclaration -> psi.initializer?.text
                    is PsiField -> psi.initializer?.text
                    else -> null
                }
                valueText?.let { node.appendTextNode(it, NodeKind.Value) }
            }


            getter?.let {
                if (!it.isDefault) {
                    node.addAccessorDocumentation(descriptorDocumentationParser.parseDocumentation(it), "Getter")
                }
            }
            setter?.let {
                if (!it.isDefault) {
                    node.addAccessorDocumentation(descriptorDocumentationParser.parseDocumentation(it), "Setter")
                }
            }
            node.appendDefaultPlatforms(this)
        }
        if (external) {
            node.appendExternalLink(this)
        }

        overriddenDescriptors.forEach {
            addOverrideLink(it, this)
        }

        register(this, node)
        return node
    }

    fun DocumentationNode.addAccessorDocumentation(documentation: Content, prefix: String) {
        if (documentation == Content.Empty) return
        updateContent {
            if (!documentation.children.isEmpty()) {
                val section = addSection(prefix, null)
                documentation.children.forEach { section.append(it) }
            }
            documentation.sections.forEach {
                val section = addSection("$prefix ${it.tag}", it.subjectName)
                it.children.forEach { section.append(it) }
            }
        }
    }

    fun ValueParameterDescriptor.build(): DocumentationNode {
        val node = nodeForDescriptor(this, NodeKind.Parameter)
        node.appendType(varargElementType ?: type)
        if (declaresDefaultValue()) {
            val psi = source.getPsi() as? KtParameter
            if (psi != null) {
                val defaultValueText = psi.defaultValue?.text
                if (defaultValueText != null) {
                    node.appendTextNode(defaultValueText, NodeKind.Value)
                }
            }
        }
        node.appendAnnotations(this)
        node.appendModifiers(this)
        if (varargElementType != null && node.details(NodeKind.Modifier).none { it.name == "vararg" }) {
            node.appendTextNode("vararg", NodeKind.Modifier)
        }
        register(this, node)
        return node
    }

    fun TypeParameterDescriptor.build(): DocumentationNode {
        val doc = descriptorDocumentationParser.parseDocumentation(this)
        val name = name.asString()
        val prefix = variance.label

        val node = DocumentationNode(name, doc, NodeKind.TypeParameter)
        if (prefix != "") {
            node.appendTextNode(prefix, NodeKind.Modifier)
        }
        if (isReified) {
            node.appendTextNode("reified", NodeKind.Modifier)
        }

        for (constraint in upperBounds) {
            if (KotlinBuiltIns.isDefaultBound(constraint)) {
                continue
            }
            node.appendType(constraint, NodeKind.UpperBound)
        }
        register(this, node)
        return node
    }

    fun ReceiverParameterDescriptor.build(): DocumentationNode {
        var receiverClass: DeclarationDescriptor = type.constructor.declarationDescriptor!!
        if ((receiverClass as? ClassDescriptor)?.isCompanionObject ?: false) {
            receiverClass = receiverClass.containingDeclaration!!
        } else if (receiverClass is TypeParameterDescriptor) {
            val upperBoundClass = receiverClass.upperBounds.singleOrNull()?.constructor?.declarationDescriptor
            if (upperBoundClass != null) {
                receiverClass = upperBoundClass
            }
        }

        if ((containingDeclaration as? FunctionDescriptor)?.dispatchReceiverParameter == null) {
            link(receiverClass, containingDeclaration, RefKind.Extension)
        }

        val node = DocumentationNode(name.asString(), Content.Empty, NodeKind.Receiver)
        node.appendType(type)
        register(this, node)
        return node
    }

    fun AnnotationDescriptor.build(): DocumentationNode? {
        val annotationClass = type.constructor.declarationDescriptor
        if (annotationClass == null || ErrorUtils.isError(annotationClass)) {
            return null
        }
        val node = DocumentationNode(annotationClass.name.asString(), Content.Empty, NodeKind.Annotation)
        allValueArguments.forEach { (name, value) ->
            val valueNode = value.toDocumentationNode()
            if (valueNode != null) {
                val paramNode = DocumentationNode(name.asString(), Content.Empty, NodeKind.Parameter)
                paramNode.append(valueNode, RefKind.Detail)
                node.append(paramNode, RefKind.Detail)
            }
        }
        return node
    }

    fun ConstantValue<*>.toDocumentationNode(): DocumentationNode? = value?.let { value ->
        when (value) {
            is String ->
                "\"" + StringUtil.escapeStringCharacters(value) + "\""
            is EnumEntrySyntheticClassDescriptor ->
                value.containingDeclaration.name.asString() + "." + value.name.asString()
            is Pair<*, *> -> {
                val (classId, name) = value
                if (classId is ClassId && name is Name) {
                    classId.shortClassName.asString() + "." + name.asString()
                } else {
                    value.toString()
                }
            }
            else -> value.toString()
        }.let { valueString ->
            DocumentationNode(valueString, Content.Empty, NodeKind.Value)
        }
    }
<<<<<<< HEAD
=======


    fun DocumentationNode.getParentForPackageMember(descriptor: DeclarationDescriptor,
                                                    externalClassNodes: MutableMap<FqName, DocumentationNode>,
                                                    allFqNames: Collection<FqName>): DocumentationNode {
        if (descriptor is CallableMemberDescriptor) {
            val extensionClassDescriptor = descriptor.getExtensionClassDescriptor()
            if (extensionClassDescriptor != null && isExtensionForExternalClass(descriptor, extensionClassDescriptor, allFqNames) &&
                !ErrorUtils.isError(extensionClassDescriptor)) {
                val fqName = DescriptorUtils.getFqNameSafe(extensionClassDescriptor)
                return externalClassNodes.getOrPut(fqName, {
                    val newNode = DocumentationNode(fqName.asString(), Content.Empty, NodeKind.ExternalClass)
                    val externalLink = linkResolver.externalDocumentationLinkResolver.buildExternalDocumentationLink(extensionClassDescriptor)
                    if (externalLink != null) {
                        newNode.append(DocumentationNode(externalLink, Content.Empty, NodeKind.ExternalLink), RefKind.Link)
                    }
                    append(newNode, RefKind.Member)
                    newNode
                })
            }
        }
        return this
    }

}
>>>>>>> 9a875a94


    fun DocumentationNode.getParentForPackageMember(descriptor: DeclarationDescriptor,
                                                    externalClassNodes: MutableMap<FqName, DocumentationNode>,
                                                    allFqNames: Collection<FqName>): DocumentationNode {
        if (descriptor is CallableMemberDescriptor) {
            val extensionClassDescriptor = descriptor.getExtensionClassDescriptor()
            if (extensionClassDescriptor != null && isExtensionForExternalClass(descriptor, extensionClassDescriptor, allFqNames) &&
                !ErrorUtils.isError(extensionClassDescriptor)) {
                val fqName = DescriptorUtils.getFqNameSafe(extensionClassDescriptor)
                return externalClassNodes.getOrPut(fqName, {
                    val newNode = DocumentationNode(fqName.asString(), Content.Empty, NodeKind.ExternalClass)
                    val externalLink = linkResolver.externalDocumentationLinkResolver.buildExternalDocumentationLink(extensionClassDescriptor)
                    if (externalLink != null) {
                        newNode.append(DocumentationNode(externalLink, Content.Empty, NodeKind.ExternalLink), RefKind.Link)
                    }
                    append(newNode, RefKind.Member)
                    newNode
                })
            }
        }
        return this
    }

}

fun DeclarationDescriptor.isDocumented(options: DocumentationOptions): Boolean {
    return (options.effectivePackageOptions(fqNameSafe).includeNonPublic
            || this !is MemberDescriptor
            || this.visibility.isPublicAPI)
            && !isDocumentationSuppressed(options)
            && (!options.effectivePackageOptions(fqNameSafe).skipDeprecated || !isDeprecated())
}

private fun DeclarationDescriptor.isGenerated() = this is CallableMemberDescriptor && kind != CallableMemberDescriptor.Kind.DECLARATION

class KotlinPackageDocumentationBuilder : PackageDocumentationBuilder {
    override fun buildPackageDocumentation(documentationBuilder: DocumentationBuilder,
                                           packageName: FqName,
                                           packageNode: DocumentationNode,
                                           declarations: List<DeclarationDescriptor>,
                                           allFqNames: Collection<FqName>) {
        val externalClassNodes = hashMapOf<FqName, DocumentationNode>()
        declarations.forEach { descriptor ->
            with(documentationBuilder) {
                if (descriptor.isDocumented(options)) {
                    val parent = packageNode.getParentForPackageMember(descriptor, externalClassNodes, allFqNames)
                    parent.appendOrUpdateMember(descriptor)
                }
            }
        }
    }
}

class KotlinJavaDocumentationBuilder
@Inject constructor(val resolutionFacade: DokkaResolutionFacade,
                    val documentationBuilder: DocumentationBuilder,
                    val options: DocumentationOptions,
                    val logger: DokkaLogger) : JavaDocumentationBuilder {
    override fun appendFile(file: PsiJavaFile, module: DocumentationModule, packageContent: Map<String, Content>) {
        val classDescriptors = file.classes.map {
            it.getJavaClassDescriptor(resolutionFacade)
        }

        if (classDescriptors.any { it != null && it.isDocumented(options) }) {
            val packageNode = findOrCreatePackageNode(module, file.packageName, packageContent, documentationBuilder.refGraph)

            for (descriptor in classDescriptors.filterNotNull()) {
                with(documentationBuilder) {
                    packageNode.appendChild(descriptor, RefKind.Member)
                }
            }
        }
    }
}

private val hiddenAnnotations = setOf(
        KotlinBuiltIns.FQ_NAMES.parameterName.asString()
)

private fun AnnotationDescriptor.isHiddenInDocumentation() =
        type.constructor.declarationDescriptor?.fqNameSafe?.asString() in hiddenAnnotations

private fun AnnotationDescriptor.isDocumented(): Boolean {
    if (source.getPsi() != null && mustBeDocumented()) return true
    val annotationClassName = type.constructor.declarationDescriptor?.fqNameSafe?.asString()
    return annotationClassName == KotlinBuiltIns.FQ_NAMES.extensionFunctionType.asString()
}

fun AnnotationDescriptor.mustBeDocumented(): Boolean {
    val annotationClass = type.constructor.declarationDescriptor as? Annotated ?: return false
    return annotationClass.isDocumentedAnnotation()
}

fun DeclarationDescriptor.isDocumentationSuppressed(options: DocumentationOptions): Boolean {

    if (options.effectivePackageOptions(fqNameSafe).suppress) return true

    val path = this.findPsi()?.containingFile?.virtualFile?.path
    if (path != null) {
        if (File(path).absoluteFile in options.suppressedFiles) return true
    }

    val doc = findKDoc()
    if (doc is KDocSection && doc.findTagByName("suppress") != null) return true

    return hasSuppressDocTag(sourcePsi())
}

fun DeclarationDescriptor.sourcePsi() =
        ((original as? DeclarationDescriptorWithSource)?.source as? PsiSourceElement)?.psi

fun DeclarationDescriptor.isDeprecated(): Boolean = annotations.any {
    DescriptorUtils.getFqName(it.type.constructor.declarationDescriptor!!).asString() == "kotlin.Deprecated"
} || (this is ConstructorDescriptor && containingDeclaration.isDeprecated())

fun CallableMemberDescriptor.getExtensionClassDescriptor(): ClassifierDescriptor? {
    val extensionReceiver = extensionReceiverParameter
    if (extensionReceiver != null) {
        val type = extensionReceiver.type
        val receiverClass = type.constructor.declarationDescriptor as? ClassDescriptor
        if (receiverClass?.isCompanionObject ?: false) {
            return receiverClass?.containingDeclaration as? ClassifierDescriptor
        }
        return receiverClass
    }
    return null
}

fun DeclarationDescriptor.signature(): String {
    if (this != original) return original.signature()
    return when (this) {
        is ClassDescriptor,
        is PackageFragmentDescriptor,
        is PackageViewDescriptor,
        is TypeAliasDescriptor -> DescriptorUtils.getFqName(this).asString()

        is PropertyDescriptor -> containingDeclaration.signature() + "$" + name + receiverSignature()
        is FunctionDescriptor -> containingDeclaration.signature() + "$" + name + parameterSignature()
        is ValueParameterDescriptor -> containingDeclaration.signature() + "/" + name
        is TypeParameterDescriptor -> containingDeclaration.signature() + "*" + name
        is ReceiverParameterDescriptor -> containingDeclaration.signature() + "/" + name
        else -> throw UnsupportedOperationException("Don't know how to calculate signature for $this")
    }
}

fun PropertyDescriptor.receiverSignature(): String {
    val receiver = extensionReceiverParameter
    if (receiver != null) {
        return "#" + receiver.type.signature()
    }
    return ""
}

fun CallableMemberDescriptor.parameterSignature(): String {
    val params = valueParameters.map { it.type }.toMutableList()
    val extensionReceiver = extensionReceiverParameter
    if (extensionReceiver != null) {
        params.add(0, extensionReceiver.type)
    }
    return params.joinToString(prefix = "(", postfix = ")") { it.signature() }
}

fun KotlinType.signature(): String {
    val visited = hashSetOf<KotlinType>()

    fun KotlinType.signatureRecursive(): String {
        if (this in visited) {
            return ""
        }
        visited.add(this)

        val declarationDescriptor = constructor.declarationDescriptor ?: return "<null>"
        val typeName = DescriptorUtils.getFqName(declarationDescriptor).asString()
        if (arguments.isEmpty()) {
            return typeName
        }
        return typeName + arguments.joinToString(prefix = "((", postfix = "))") { it.type.signatureRecursive() }
    }

    return signatureRecursive()
}

fun DeclarationDescriptor.signatureWithSourceLocation(): String {
    val signature = signature()
    val sourceLocation = sourceLocation()
    return if (sourceLocation != null) "$signature ($sourceLocation)" else signature
}

fun DeclarationDescriptor.sourceLocation(): String? {
    val psi = sourcePsi()
    if (psi != null) {
        val fileName = psi.containingFile.name
        val lineNumber = psi.lineNumber()
        return if (lineNumber != null) "$fileName:$lineNumber" else fileName
    }
    return null
}

fun DocumentationModule.prepareForGeneration(options: DocumentationOptions) {
    if (options.generateClassIndexPage) {
        generateAllTypesNode()
    }
    nodeRefGraph.resolveReferences()
}

fun DocumentationNode.generateAllTypesNode() {
    val allTypes = members(NodeKind.Package)
            .flatMap { it.members.filter { it.kind in NodeKind.classLike || it.kind == NodeKind.ExternalClass } }
            .sortedBy { if (it.kind == NodeKind.ExternalClass) it.name.substringAfterLast('.').toLowerCase() else it.name.toLowerCase() }

    val allTypesNode = DocumentationNode("alltypes", Content.Empty, NodeKind.AllTypes)
    for (typeNode in allTypes) {
        allTypesNode.addReferenceTo(typeNode, RefKind.Member)
    }

    append(allTypesNode, RefKind.Member)
}

fun ClassDescriptor.supertypesWithAnyPrecise(): Collection<KotlinType> {
    if (KotlinBuiltIns.isAny(this)) {
        return emptyList()
    }
    return typeConstructor.supertypesWithAny()
}<|MERGE_RESOLUTION|>--- conflicted
+++ resolved
@@ -4,7 +4,6 @@
 import com.intellij.openapi.util.text.StringUtil
 import com.intellij.psi.PsiField
 import com.intellij.psi.PsiJavaFile
-import com.sun.org.apache.xpath.internal.operations.Bool
 import org.jetbrains.dokka.DokkaConfiguration.*
 import org.jetbrains.dokka.Kotlin.DescriptorDocumentationParser
 import org.jetbrains.kotlin.builtins.KotlinBuiltIns
@@ -29,10 +28,6 @@
 import org.jetbrains.kotlin.resolve.constants.ConstantValue
 import org.jetbrains.kotlin.resolve.descriptorUtil.*
 import org.jetbrains.kotlin.resolve.findTopMostOverriddenDescriptors
-<<<<<<< HEAD
-=======
-import org.jetbrains.kotlin.resolve.jvm.JavaDescriptorResolver
->>>>>>> 9a875a94
 import org.jetbrains.kotlin.resolve.scopes.DescriptorKindFilter
 import org.jetbrains.kotlin.resolve.scopes.getDescriptorsFiltered
 import org.jetbrains.kotlin.resolve.source.PsiSourceElement
@@ -66,13 +61,9 @@
                            val apiVersion: String?,
                            cacheRoot: String? = null,
                            val suppressedFiles: Set<File> = emptySet(),
-<<<<<<< HEAD
                            val collectInheritedExtensionsFromLibraries: Boolean = false,
                            val outlineRoot: String = "",
                            val dacRoot: String = "") {
-=======
-                           val collectInheritedExtensionsFromLibraries: Boolean = false) {
->>>>>>> 9a875a94
     init {
         if (perPackageOptions.any { it.prefix == "" })
             throw IllegalArgumentException("Please do not register packageOptions with all match pattern, use global settings instead")
@@ -211,11 +202,7 @@
     fun DocumentationNode.appendSupertype(descriptor: ClassDescriptor, superType: KotlinType, backref: Boolean) {
         val unwrappedType = superType.unwrap()
         if (unwrappedType is AbbreviatedType) {
-<<<<<<< HEAD
             appendSupertype(descriptor, unwrappedType.abbreviation, backref)
-=======
-            appendSupertype(descriptor, unwrappedType.abbreviation)
->>>>>>> 9a875a94
         } else {
             appendType(unwrappedType, NodeKind.Supertype)
             val superclass = unwrappedType.constructor.declarationDescriptor
@@ -669,13 +656,8 @@
         }
         val node = nodeForDescriptor(this, kind, external)
         register(this, node)
-<<<<<<< HEAD
         supertypesWithAnyPrecise().forEach {
             node.appendSupertype(this, it, !external)
-=======
-        typeConstructor.supertypes.forEach {
-            node.appendSupertype(this, it)
->>>>>>> 9a875a94
         }
         if (getKind() != ClassKind.OBJECT && getKind() != ClassKind.ENUM_ENTRY) {
             node.appendInPageChildren(typeConstructor.parameters, RefKind.Detail)
@@ -963,8 +945,6 @@
             DocumentationNode(valueString, Content.Empty, NodeKind.Value)
         }
     }
-<<<<<<< HEAD
-=======
 
 
     fun DocumentationNode.getParentForPackageMember(descriptor: DeclarationDescriptor,
@@ -990,32 +970,6 @@
     }
 
 }
->>>>>>> 9a875a94
-
-
-    fun DocumentationNode.getParentForPackageMember(descriptor: DeclarationDescriptor,
-                                                    externalClassNodes: MutableMap<FqName, DocumentationNode>,
-                                                    allFqNames: Collection<FqName>): DocumentationNode {
-        if (descriptor is CallableMemberDescriptor) {
-            val extensionClassDescriptor = descriptor.getExtensionClassDescriptor()
-            if (extensionClassDescriptor != null && isExtensionForExternalClass(descriptor, extensionClassDescriptor, allFqNames) &&
-                !ErrorUtils.isError(extensionClassDescriptor)) {
-                val fqName = DescriptorUtils.getFqNameSafe(extensionClassDescriptor)
-                return externalClassNodes.getOrPut(fqName, {
-                    val newNode = DocumentationNode(fqName.asString(), Content.Empty, NodeKind.ExternalClass)
-                    val externalLink = linkResolver.externalDocumentationLinkResolver.buildExternalDocumentationLink(extensionClassDescriptor)
-                    if (externalLink != null) {
-                        newNode.append(DocumentationNode(externalLink, Content.Empty, NodeKind.ExternalLink), RefKind.Link)
-                    }
-                    append(newNode, RefKind.Member)
-                    newNode
-                })
-            }
-        }
-        return this
-    }
-
-}
 
 fun DeclarationDescriptor.isDocumented(options: DocumentationOptions): Boolean {
     return (options.effectivePackageOptions(fqNameSafe).includeNonPublic
